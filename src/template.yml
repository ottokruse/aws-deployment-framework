--- conflicted
+++ resolved
@@ -1,5 +1,5 @@
-# // Copyright 2019 Amazon.com, Inc. or its affiliates. All Rights Reserved.
-# // SPDX-License-Identifier: Apache-2.0
+# Copyright 2019 Amazon.com, Inc. or its affiliates. All Rights Reserved.
+# SPDX-License-Identifier: Apache-2.0
 
 AWSTemplateFormatVersion: '2010-09-09'
 Transform: 'AWS::Serverless-2016-10-31'
@@ -55,17 +55,6 @@
     Description: "Termination Protection can be passed in to enable Protection for all ADF base stacks"
     Default: false
     AllowedValues: [true, false]
-<<<<<<< HEAD
-  ComputeType:
-    Description: The Compute Type to use for AWS CodeBuild for the bootstrap pipeline.
-    Type: String
-    Default: "BUILD_GENERAL1_SMALL"
-    AllowedValues:
-      - "BUILD_GENERAL1_SMALL"  #3 GB memory, 2 vCPU
-      - "BUILD_GENERAL1_MEDIUM" #7 GB memory, 4 vCPU
-      - "BUILD_GENERAL1_LARGE"  #15 GB memory, 8 vCPU
-=======
->>>>>>> c8a0fa42
 Conditions:
   ShouldCommitInitialBootstrapContent: !Equals [true, !Ref CommitInitialBootstrapContent]
 Resources:
