try:
    from initial_commit import lambda_handler # pylint: disable=unused-import
except Exception as err:  # pylint: disable=broad-except
    from urllib.request import Request, urlopen
    import json

<<<<<<< HEAD
    def lambda_handler(event, _context, e=e):
=======
    def lambda_handler(event, _context, prior_error=err):
>>>>>>> 33ed6abe
        response = dict(
            LogicalResourceId=event["LogicalResourceId"],
            PhysicalResourceId=event.get("PhysicalResourceId", "NOT_YET_CREATED"),
            Status="FAILED",
            RequestId=event["RequestId"],
            StackId=event["StackId"],
            Reason=str(prior_error),
        )
        urlopen(
            Request(
                event["ResponseURL"],
                data=json.dumps(response).encode(),
                headers={"content-type": ""},
                method="PUT",
            )
        )<|MERGE_RESOLUTION|>--- conflicted
+++ resolved
@@ -4,11 +4,7 @@
     from urllib.request import Request, urlopen
     import json
 
-<<<<<<< HEAD
-    def lambda_handler(event, _context, e=e):
-=======
     def lambda_handler(event, _context, prior_error=err):
->>>>>>> 33ed6abe
         response = dict(
             LogicalResourceId=event["LogicalResourceId"],
             PhysicalResourceId=event.get("PhysicalResourceId", "NOT_YET_CREATED"),
